//
// ========================================================================
// Copyright (c) 1995-2014 Mort Bay Consulting Pty. Ltd.
// ------------------------------------------------------------------------
// All rights reserved. This program and the accompanying materials
// are made available under the terms of the Eclipse Public License v1.0
// and Apache License v2.0 which accompanies this distribution.
//
// The Eclipse Public License is available at
// http://www.eclipse.org/legal/epl-v10.html
//
// The Apache License v2.0 is available at
// http://www.opensource.org/licenses/apache2.0.php
//
// You may elect to redistribute this code under either of these licenses.
// ========================================================================
//

package org.eclipse.jetty.embedded;

<<<<<<< HEAD
import org.eclipse.jetty.http.HttpVersion;
=======
import java.io.File;
import java.io.FileNotFoundException;

>>>>>>> a1d8a7a1
import org.eclipse.jetty.server.Connector;
import org.eclipse.jetty.server.HttpConfiguration;
import org.eclipse.jetty.server.HttpConnectionFactory;
import org.eclipse.jetty.server.SecureRequestCustomizer;
import org.eclipse.jetty.server.Server;
import org.eclipse.jetty.server.ServerConnector;
import org.eclipse.jetty.server.SslConnectionFactory;
import org.eclipse.jetty.util.ssl.SslContextFactory;

/**
 * A Jetty server with multiple connectors.
 */
public class ManyConnectors
{
    public static void main( String[] args ) throws Exception
    {
        // Since this example shows off SSL configuration, we need a keystore
        // with the appropriate key. These lookup of jetty.home is purely a hack
        // to get access to a keystore that we use in many unit tests and should
        // probably be a direct path to your own keystore.

        String jettyDistKeystore = "../../jetty-distribution/target/distribution/etc/keystore";
        String keystorePath = System.getProperty(
                "example.keystore", jettyDistKeystore);
        File keystoreFile = new File(keystorePath);
        if (!keystoreFile.exists())
        {
            throw new FileNotFoundException(keystoreFile.getAbsolutePath());
        }

        // Create a basic jetty server object without declaring the port. Since
        // we are configuring connectors directly we'll be setting ports on
        // those connectors.
        Server server = new Server();

        // HTTP Configuration
        // HttpConfiguration is a collection of configuration information
        // appropriate for http and https. The default scheme for http is
        // <code>http</code> of course, as the default for secured http is
        // <code>https</code> but we show setting the scheme to show it can be
        // done. The port for secured communication is also set here.
        HttpConfiguration http_config = new HttpConfiguration();
        http_config.setSecureScheme("https");
        http_config.setSecurePort(8443);
        http_config.setOutputBufferSize(32768);

        // HTTP connector
        // The first server connector we create is the one for http, passing in
        // the http configuration we configured above so it can get things like
        // the output buffer size, etc. We also set the port (8080) and
        // configure an idle timeout.
        ServerConnector http = new ServerConnector(server,
                new HttpConnectionFactory(http_config));
        http.setPort(8080);
        http.setIdleTimeout(30000);

        // SSL Context Factory for HTTPS and SPDY
        // SSL requires a certificate so we configure a factory for ssl contents
        // with information pointing to what keystore the ssl connection needs
        // to know about. Much more configuration is available the ssl context,
        // including things like choosing the particular certificate out of a
        // keystore to be used.
        SslContextFactory sslContextFactory = new SslContextFactory();
        sslContextFactory.setKeyStorePath(keystoreFile.getAbsolutePath());
        sslContextFactory.setKeyStorePassword("OBF:1vny1zlo1x8e1vnw1vn61x8g1zlu1vn4");
        sslContextFactory.setKeyManagerPassword("OBF:1u2u1wml1z7s1z7a1wnl1u2g");

        // HTTPS Configuration
        // A new HttpConfiguration object is needed for the next connector and
        // you can pass the old one as an argument to effectively clone the
        // contents. On this HttpConfiguration object we add a
        // SecureRequestCustomizer which is how a new connector is able to
        // resolve the https connection before handing control over to the Jetty
        // Server.
        HttpConfiguration https_config = new HttpConfiguration(http_config);
        https_config.addCustomizer(new SecureRequestCustomizer());

        // HTTPS connector
        // We create a second ServerConnector, passing in the http configuration
        // we just made along with the previously created ssl context factory.
        // Next we set the port and a longer idle timeout.
        ServerConnector https = new ServerConnector(server,
<<<<<<< HEAD
            new SslConnectionFactory(sslContextFactory,HttpVersion.HTTP_1_1.asString()),
            new HttpConnectionFactory(https_config));
=======
                new SslConnectionFactory(sslContextFactory, "http/1.1"),
                new HttpConnectionFactory(https_config));
>>>>>>> a1d8a7a1
        https.setPort(8443);
        https.setIdleTimeout(500000);

        // Here you see the server having multiple connectors registered with
        // it, now requests can flow into the server from both http and https
        // urls to their respective ports and be processed accordingly by jetty.
        // A simple handler is also registered with the server so the example
        // has something to pass requests off to.

        // Set the connectors
        server.setConnectors(new Connector[] { http, https });

        // Set a handler
        server.setHandler(new HelloHandler());

        // Start the server
        server.start();
        server.join();
    }
}<|MERGE_RESOLUTION|>--- conflicted
+++ resolved
@@ -18,13 +18,10 @@
 
 package org.eclipse.jetty.embedded;
 
-<<<<<<< HEAD
 import org.eclipse.jetty.http.HttpVersion;
-=======
 import java.io.File;
 import java.io.FileNotFoundException;
 
->>>>>>> a1d8a7a1
 import org.eclipse.jetty.server.Connector;
 import org.eclipse.jetty.server.HttpConfiguration;
 import org.eclipse.jetty.server.HttpConnectionFactory;
@@ -107,13 +104,8 @@
         // we just made along with the previously created ssl context factory.
         // Next we set the port and a longer idle timeout.
         ServerConnector https = new ServerConnector(server,
-<<<<<<< HEAD
             new SslConnectionFactory(sslContextFactory,HttpVersion.HTTP_1_1.asString()),
-            new HttpConnectionFactory(https_config));
-=======
-                new SslConnectionFactory(sslContextFactory, "http/1.1"),
                 new HttpConnectionFactory(https_config));
->>>>>>> a1d8a7a1
         https.setPort(8443);
         https.setIdleTimeout(500000);
 
