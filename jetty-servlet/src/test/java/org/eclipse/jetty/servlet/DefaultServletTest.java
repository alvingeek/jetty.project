--- conflicted
+++ resolved
@@ -23,6 +23,8 @@
 import java.io.IOException;
 import java.util.EnumSet;
 import javax.servlet.DispatcherType;
+
+import java.util.concurrent.TimeUnit;
 import java.util.regex.Matcher;
 import java.util.regex.Pattern;
 import javax.servlet.Filter;
@@ -463,8 +465,6 @@
     }
 
     @Test
-<<<<<<< HEAD
-=======
     public void testRangeRequests() throws Exception
     {
         testdir.ensureEmpty();
@@ -475,31 +475,37 @@
         String resBasePath = resBase.getAbsolutePath();
 
         ServletHolder defholder = context.addServlet(DefaultServlet.class, "/");
+        defholder.setInitParameter("dirAllowed", "false");
+        defholder.setInitParameter("redirectWelcome", "false");
+        defholder.setInitParameter("welcomeServlets", "false");
+        defholder.setInitParameter("gzip", "false");
         defholder.setInitParameter("acceptRanges", "true");
         defholder.setInitParameter("resourceBase", resBasePath);
 
-        String response = connector.getResponses(
-                "GET /context/data.txt HTTP/1.1\r\n" +
-                        "Host: localhost\r\n" +
-                        "\r\n");
+        String response = connector.getResponses("GET /context/data.txt HTTP/1.1\r\n" +
+                "Host: localhost\r\n" +
+                "Connection: close\r\n\r\n");
         assertResponseContains("200 OK", response);
         assertResponseContains("Accept-Ranges: bytes", response);
 
-        response = connector.getResponses(
-                "GET /context/data.txt HTTP/1.1\r\n" +
-                        "Host: localhost\r\n" +
-                        "Range: bytes=0-9\r\n" +
-                        "\r\n");
+
+
+        response = connector.getResponses("GET /context/data.txt HTTP/1.1\r\n" +
+                "Host: localhost\r\n" +
+                "Connection: close\r\n"+
+                "Range: bytes=0-9\r\n" +
+                "\r\n");
         assertResponseContains("206 Partial", response);
         assertResponseContains("Content-Type: text/plain", response);
         assertResponseContains("Content-Length: 10", response);
         assertResponseContains("Content-Range: bytes 0-9/80", response);
 
-        response = connector.getResponses(
-                "GET /context/data.txt HTTP/1.1\r\n" +
-                        "Host: localhost\r\n" +
-                        "Range: bytes=0-9,20-29,40-49\r\n" +
-                        "\r\n");
+
+        response = connector.getResponses("GET /context/data.txt HTTP/1.1\r\n" +
+                "Host: localhost\r\n" +
+                "Connection: close\r\n"+
+                "Range: bytes=0-9,20-29,40-49\r\n" +
+                "\r\n");
         int start = response.indexOf("--jetty");
         String body = response.substring(start);
         String boundary = body.substring(0, body.indexOf("\r\n"));
@@ -510,11 +516,11 @@
         assertResponseContains("Content-Length: " + body.length(), response);
         assertTrue(body.endsWith(boundary + "--\r\n"));
 
-        response = connector.getResponses(
-                "GET /context/data.txt HTTP/1.1\r\n" +
-                        "Host: localhost\r\n" +
-                        "Range: bytes=0-9,20-29,40-49,70-79\r\n" +
-                        "\r\n");
+        response = connector.getResponses("GET /context/data.txt HTTP/1.1\r\n" +
+                "Host: localhost\r\n" +
+                "Connection: close\r\n"+
+                "Range: bytes=0-9,20-29,40-49,70-79\r\n" +
+                "\r\n");
         start = response.indexOf("--jetty");
         body = response.substring(start);
         boundary = body.substring(0, body.indexOf("\r\n"));
@@ -526,11 +532,11 @@
         assertResponseContains("Content-Length: " + body.length(), response);
         assertTrue(body.endsWith(boundary + "--\r\n"));
 
-        response = connector.getResponses(
-                "GET /context/data.txt HTTP/1.1\r\n" +
-                        "Host: localhost\r\n" +
-                        "Range: bytes=0-9,20-29,40-49,60-60,70-79\r\n" +
-                        "\r\n");
+        response = connector.getResponses("GET /context/data.txt HTTP/1.1\r\n" +
+                "Host: localhost\r\n" +
+                "Connection: close\r\n"+
+                "Range: bytes=0-9,20-29,40-49,60-60,70-79\r\n" +
+                "\r\n");
         start = response.indexOf("--jetty");
         body = response.substring(start);
         boundary = body.substring(0, body.indexOf("\r\n"));
@@ -544,30 +550,34 @@
         assertTrue(body.endsWith(boundary + "--\r\n"));
 
         //test a range request with a file with no suffix, therefore no mimetype
+
         File nofilesuffix = new File(resBase, "nofilesuffix");
         createFile(nofilesuffix, "01234567890123456789012345678901234567890123456789012345678901234567890123456789");
-        response = connector.getResponses(
-                                          "GET /context/nofilesuffix HTTP/1.1\r\n" +
-                                          "Host: localhost\r\n" +
-        "\r\n");
+
+        response = connector.getResponses("GET /context/nofilesuffix HTTP/1.1\r\n" +
+                "Host: localhost\r\n" +
+                "Connection: close\r\n"+  
+                "\r\n");
         assertResponseContains("200 OK", response);
         assertResponseContains("Accept-Ranges: bytes", response);
 
-        response = connector.getResponses(
-                                          "GET /context/nofilesuffix HTTP/1.1\r\n" +
-                                          "Host: localhost\r\n" +
-                                          "Range: bytes=0-9\r\n" +
-        "\r\n");
+
+
+        response = connector.getResponses("GET /context/nofilesuffix HTTP/1.1\r\n" +
+                "Host: localhost\r\n" +
+                "Connection: close\r\n"+
+                "Range: bytes=0-9\r\n" +
+                "\r\n");
         assertResponseContains("206 Partial", response);
         assertResponseContains("Content-Length: 10", response);
         assertTrue(!response.contains("Content-Type:"));
         assertResponseContains("Content-Range: bytes 0-9/80", response);
 
-        response = connector.getResponses(
-                                          "GET /context/nofilesuffix HTTP/1.1\r\n" +
-                                          "Host: localhost\r\n" +
-                                          "Range: bytes=0-9,20-29,40-49\r\n" +
-        "\r\n");
+        response = connector.getResponses("GET /context/nofilesuffix HTTP/1.1\r\n" +
+                "Host: localhost\r\n" +
+                "Connection: close\r\n"+     
+                "Range: bytes=0-9,20-29,40-49\r\n" +
+                "\r\n");
         start = response.indexOf("--jetty");
         body = response.substring(start);
         boundary = body.substring(0, body.indexOf("\r\n"));
@@ -578,11 +588,13 @@
         assertResponseContains("Content-Length: " + body.length(), response);
         assertTrue(body.endsWith(boundary + "--\r\n"));
 
-        response = connector.getResponses(
-                                          "GET /context/nofilesuffix HTTP/1.1\r\n" +
-                                          "Host: localhost\r\n" +
-                                          "Range: bytes=0-9,20-29,40-49,60-60,70-79\r\n" +
-        "\r\n");
+
+
+        response = connector.getResponses("GET /context/nofilesuffix HTTP/1.1\r\n" +
+                "Host: localhost\r\n" +
+                "Connection: close\r\n"+    
+                "Range: bytes=0-9,20-29,40-49,60-60,70-79\r\n" +
+                "\r\n");
         start = response.indexOf("--jetty");
         body = response.substring(start);
         boundary = body.substring(0, body.indexOf("\r\n"));
@@ -594,14 +606,12 @@
         assertResponseContains("Content-Range: bytes 70-79/80", response);
         assertResponseContains("Content-Length: " + body.length(), response);
         assertTrue(body.endsWith(boundary + "--\r\n"));
-
-    }
-
-
-
-
-    @Test
->>>>>>> 23e41673
+    }
+
+
+
+
+    @Test
     public void testFiltered() throws Exception
     {
         testdir.ensureEmpty();
