--- conflicted
+++ resolved
@@ -22,12 +22,9 @@
 import java.io.File;
 import java.io.FileOutputStream;
 import java.io.InputStream;
-<<<<<<< HEAD
 import java.nio.ByteBuffer;
-=======
 import java.util.Arrays;
 import java.util.Collection;
->>>>>>> 29fda3a7
 import java.util.zip.GZIPInputStream;
 import java.util.zip.Inflater;
 import java.util.zip.InflaterInputStream;
@@ -122,29 +119,14 @@
         ByteBuffer request=BufferUtil.toBuffer(
             "GET /context/file.txt HTTP/1.0\r\n"+
             "Host: tester\r\n"+
-            "Accept-Encoding: gzip\r\n"+
+            "Accept-Encoding: "+compressionType+"\r\n"+
             "\r\n");
 
-<<<<<<< HEAD
         
         HttpTester.Response response=HttpTester.parseResponse(tester.getResponses(request));
         
-=======
-        request.setMethod("GET");
-        request.setVersion("HTTP/1.0");
-        request.setHeader("Host","tester");
-        request.setHeader("accept-encoding", compressionType);
-        request.setURI("/context/file.txt");
-        
-        ByteArrayBuffer reqsBuff = new ByteArrayBuffer(request.generate().getBytes());
-        ByteArrayBuffer respBuff = tester.getResponses(reqsBuff);
-        response.parse(respBuff.asArray());
-                
-        assertTrue(response.getMethod()==null);
-        assertTrue(response.getHeader("Content-Encoding").equalsIgnoreCase(compressionType));
->>>>>>> 29fda3a7
         assertEquals(HttpServletResponse.SC_OK,response.getStatus());
-        assertEquals("gzip",response.get("Content-Encoding"));
+        assertEquals(compressionType,response.get("Content-Encoding"));
         
         InputStream testIn = null;
         ByteArrayInputStream compressedResponseStream = new ByteArrayInputStream(response.getContentBytes());
